--- conflicted
+++ resolved
@@ -2,12 +2,8 @@
 from .env import Environment
 from .bandit import BayesStochasticBandit, MetaParam, Param
 from .cartpole_env import CartPole
-<<<<<<< HEAD
-#from .ds import DeepSea
-=======
 
 # from .ds import DeepSea
->>>>>>> ce2db5b2
 from .breakout import Breakout
 from .brax_wrappers import (
     BraxGymnaxWrapper,
